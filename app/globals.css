--- conflicted
+++ resolved
@@ -165,7 +165,6 @@
 
 .custom-gradient {
   background:
-<<<<<<< HEAD
     /* Vertical with subtle blend */
     linear-gradient(to bottom, 
       transparent 0%, 
@@ -174,15 +173,6 @@
       black 12%,           /* Full black reached */
       black 95%,           /* Start of fade-out */
       transparent 100%     /* Bottom transparent area */
-=======
-    /* Vertical with subtle blend */ linear-gradient(
-      to bottom,
-      transparent 0%,
-      transparent 4%,
-      /* Start transition slightly earlier */ rgba(0, 0, 0, 0.2) 8%,
-      /* Very slight black */ black 12%,
-      /* Full black shortly after */ black 100%
->>>>>>> c0c7104d
     ),
     /* Horizontal gradient */
       linear-gradient(to right, #5a2411, #fa4c15 30%, #fa4c15 60%, #5a2411);
