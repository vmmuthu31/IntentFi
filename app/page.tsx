--- conflicted
+++ resolved
@@ -4,23 +4,13 @@
 // import AnimatedTitle from "@/components/animations/animatedTile";
 // import TypewriterEffect from "@/components/animations/TypewriterEffect";
 import Image from "next/image";
-<<<<<<< HEAD
-import codeSpace from "@/app/assets/codeImage.svg"
-import Capability1 from "@/app/assets/capabilities1.svg"
-import Capability2 from "@/app/assets/capabilities2.svg"
-import Orb from "@/app/assets/orb.svg"
-import Optimization from "@/app/assets/optimization.svg"
-import Compilance from "@/app/assets/compilance.svg"
-import FooterLogo from "@/app/assets/footerlogo.svg"
-
-=======
 import codeSpace from "@/app/assets/codeImage.svg";
 import Capability1 from "@/app/assets/capabilities1.svg";
 import Capability2 from "@/app/assets/capabilities2.svg";
 import Orb from "@/app/assets/orb.svg";
 import Optimization from "@/app/assets/optimization.svg";
 import Compliance from "@/app/assets/compliance.svg";
->>>>>>> c0c7104d
+import FooterLogo from "@/app/assets/footerlogo.svg";
 
 export default function Home() {
   return (
@@ -552,34 +542,51 @@
       <div className="border-b border-gray-800 mt-20"></div>
 
       <footer className="mb-10 rounded-b-2xl bg-background">
-        <div className="flex flex-col md:flex-row gap- justify-around text-white pt-12 px-1">
+        <div className="flex flex-col md:flex-row gap-8 justify-around text-white pt-12 px-4">
           <div className="flex-1">
-            <Image src={FooterLogo} alt="Footer Logo" width={400} height={400} className="mx-auto mt-8" />
+            <Image
+              src={FooterLogo}
+              alt="Footer Logo"
+              width={400}
+              height={400}
+              className="mx-auto mt-8"
+            />
           </div>
           <div className="flex-1">
-            <div style={{ fontFamily: 'InstrumentSerif' }} className="text-center md:text-9xl italic">
+            <div
+              style={{ fontFamily: 'InstrumentSerif' }}
+              className="text-center md:text-9xl text-4xl italic"
+            >
               IntentFi
             </div>
-            <p className="text-xl text-center pl-12">Your strategy starts with a sentence.</p>
-
-            <div className="flex justify-center mt-8 space-x-16">
-              <div className="flex flex-col space-y-4 text-right">
+            <p className="text-xl text-center md:pl-12 pl-4">Your strategy starts with a sentence.</p>
+
+            <div className="flex justify-center mt-8 space-x-8 md:space-x-16">
+              <div className="flex flex-col space-y-4 text-center md:text-right">
                 <div>SOCIALS</div>
                 <div className="hover:cursor-pointer">Telegram</div>
                 <div className="hover:cursor-pointer">Twitter (X)</div>
               </div>
-              <div className="flex flex-col space-y-4 text-right">
+              <div className="flex flex-col space-y-4 text-center md:text-right">
                 <div>NAVIGATION</div>
-                <Link href={'/intent'} className="hover:cursor-pointer">Intent</Link>
-                <Link href={'/identity'} className="hover:cursor-pointer">Identity</Link>
-                <Link href={'/analytics'} className="hover:cursor-pointer">Analytics</Link>
-                <Link href={'/dashboard'} className="hover:cursor-pointer">Dashboard</Link>
+                <Link href={'/intent'} className="hover:cursor-pointer">
+                  Intent
+                </Link>
+                <Link href={'/identity'} className="hover:cursor-pointer">
+                  Identity
+                </Link>
+                <Link href={'/analytics'} className="hover:cursor-pointer">
+                  Analytics
+                </Link>
+                <Link href={'/dashboard'} className="hover:cursor-pointer">
+                  Dashboard
+                </Link>
               </div>
             </div>
           </div>
         </div>
-        <div className="border-b-3 border-gray-800 border-dotted mt-20"></div>
-        <div className="flex justify-around items-center my-4 space-x-8">
+        <div className="border-b-2 border-gray-800 border-dotted mt-12"></div>
+        <div className="flex flex-col md:flex-row justify-center items-center my-4 space-y-4 md:space-x-8 md:space-y-0">
           <div className="hover:cursor-pointer">Privacy Policy</div>
           <div className="hover:cursor-pointer">Terms of Service</div>
           <div className="hover:cursor-pointer">Risk Disclaimer</div>
